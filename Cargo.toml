--- conflicted
+++ resolved
@@ -10,12 +10,8 @@
 [dependencies]
 volatile = "0.3"
 log = "0.4"
-<<<<<<< HEAD
-bitflags = "1.2"
+bitflags = "1.3"
 spin = "0.9"
 
 [features]
-async = []
-=======
-bitflags = "1.3"
->>>>>>> 2aaf7d60
+async = []